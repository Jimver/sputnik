package pl.touk.sputnik.processor.findbugs;

import com.google.common.collect.ImmutableList;
import com.google.common.collect.ImmutableMap;
import org.junit.Before;
import org.junit.Test;
import org.junit.runner.RunWith;
import org.mockito.runners.MockitoJUnitRunner;
import pl.touk.sputnik.TestEnvironment;
import pl.touk.sputnik.configuration.ConfigurationSetup;
import pl.touk.sputnik.configuration.GeneralOption;
import pl.touk.sputnik.review.Review;
import pl.touk.sputnik.review.ReviewException;
import pl.touk.sputnik.review.ReviewFile;
import pl.touk.sputnik.review.ReviewResult;

import java.util.List;

import static com.googlecode.catchexception.CatchException.catchException;
import static com.googlecode.catchexception.CatchException.caughtException;
import static org.assertj.core.api.Assertions.assertThat;

@RunWith(MockitoJUnitRunner.class)
public class FindBugsProcessorTest extends TestEnvironment {

    private FindBugsProcessor findBugsProcessor;

    @Before
    public void setUp() throws Exception {
        new ConfigurationSetup().setUp(ImmutableMap.of(GeneralOption.BUILD_TOOL.getKey(), "gradle"));
        findBugsProcessor = new FindBugsProcessor();
    }

    @Test
    public void shouldReturnBasicViolationsOnEmptyClass() {
        //given
        List<ReviewFile> files = ImmutableList.of(new ReviewFile("src/test/java/toreview/TestClass.java"));
        Review review = new Review(files);

        //when
        ReviewResult reviewResult = findBugsProcessor.process(review);

        //then
        assertThat(reviewResult).isNotNull();
        assertThat(reviewResult.getViolations())
                .isNotEmpty()
                .hasSize(2)
                .extracting("message")
                .containsOnly(
                        "DLS: Dead store to value in toreview.TestClass.incorrectAssignmentInIfCondition()",
                        "QBA: toreview.TestClass.incorrectAssignmentInIfCondition() assigns boolean literal in boolean expression"
                );
    }

    @Test
    public void shouldReturnEmptyWhenNoClasses() {
        //when
<<<<<<< HEAD
        ReviewResult reviewResult = findBugsProcessor.process(nonexistantReview());
=======
        catchException(findBugsProcessor).process(nonexistantReview("NotExistingFile.java"));
>>>>>>> 0f486111

        //then
        assertThat(reviewResult).isNotNull();
        assertThat(reviewResult.getViolations()).isEmpty();
    }

    @Test
    public void shouldReturnNoReviewWhenNoFilesToReview() {
        // given
        Review review = nonexistantReview("FileWithoutJavaExtension.txt");

        // when
        ReviewResult reviewResult = findBugsProcessor.process(review);

        // then
        assertThat(reviewResult).isNull();
    }
}<|MERGE_RESOLUTION|>--- conflicted
+++ resolved
@@ -53,28 +53,13 @@
     }
 
     @Test
-    public void shouldReturnEmptyWhenNoClasses() {
+    public void shouldReturnEmptyWhenNoFilesToReview() {
         //when
-<<<<<<< HEAD
         ReviewResult reviewResult = findBugsProcessor.process(nonexistantReview());
-=======
-        catchException(findBugsProcessor).process(nonexistantReview("NotExistingFile.java"));
->>>>>>> 0f486111
 
         //then
         assertThat(reviewResult).isNotNull();
         assertThat(reviewResult.getViolations()).isEmpty();
     }
 
-    @Test
-    public void shouldReturnNoReviewWhenNoFilesToReview() {
-        // given
-        Review review = nonexistantReview("FileWithoutJavaExtension.txt");
-
-        // when
-        ReviewResult reviewResult = findBugsProcessor.process(review);
-
-        // then
-        assertThat(reviewResult).isNull();
-    }
 }
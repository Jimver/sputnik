--- conflicted
+++ resolved
@@ -3,13 +3,6 @@
 import org.junit.Test;
 import pl.touk.sputnik.TestEnvironment;
 import pl.touk.sputnik.review.Review;
-<<<<<<< HEAD
-import pl.touk.sputnik.review.ReviewFile;
-import pl.touk.sputnik.review.ReviewFormatter;
-
-import java.util.Collections;
-=======
->>>>>>> acf2aa1a
 
 import static org.assertj.core.api.Assertions.assertThat;
 
@@ -17,12 +10,7 @@
 
     @Test
     public void shouldAddNoScoreToReview() {
-<<<<<<< HEAD
-        Configuration config = new ConfigurationSetup().setUp(Collections.<String, String>emptyMap());
-        Review review = new Review(Collections.<ReviewFile>emptyList(), new ReviewFormatter(config));
-=======
         Review review = review();
->>>>>>> acf2aa1a
 
         new NoScore().afterReview(review);
 

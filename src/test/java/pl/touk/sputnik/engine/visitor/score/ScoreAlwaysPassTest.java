--- conflicted
+++ resolved
@@ -6,11 +6,8 @@
 import pl.touk.sputnik.configuration.Configuration;
 import pl.touk.sputnik.configuration.ConfigurationSetup;
 import pl.touk.sputnik.review.Review;
-<<<<<<< HEAD
 import pl.touk.sputnik.review.ReviewFile;
 import pl.touk.sputnik.review.ReviewFormatter;
-=======
->>>>>>> acf2aa1a
 
 import java.util.Collections;
 
@@ -21,12 +18,7 @@
 
     @Test
     public void shouldAddScoreToReview() {
-<<<<<<< HEAD
-        Configuration config = new ConfigurationSetup().setUp(Collections.<String, String>emptyMap());
-        Review review = new Review(Collections.<ReviewFile>emptyList(), new ReviewFormatter(config));
-=======
         Review review = review();
->>>>>>> acf2aa1a
 
         new ScoreAlwaysPass(ImmutableMap.of("Sputnik-Pass", (short) 1)).afterReview(review);
 

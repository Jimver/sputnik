--- conflicted
+++ resolved
@@ -8,10 +8,7 @@
 import pl.touk.sputnik.review.Review;
 import pl.touk.sputnik.review.ReviewFile;
 import pl.touk.sputnik.review.ReviewFormatter;
-<<<<<<< HEAD
-=======
 import pl.touk.sputnik.review.ReviewFormatterFactory;
->>>>>>> acf2aa1a
 
 import java.io.File;
 
@@ -33,17 +30,6 @@
     }
 
     protected Review review(String filename) {
-<<<<<<< HEAD
-        return new Review(ImmutableList.of(new ReviewFile(Resources.getResource(filename).getFile())), new ReviewFormatter(config));
-    }
-
-    protected Review nonexistantReview() {
-        return new Review(ImmutableList.of(new ReviewFile("test")), new ReviewFormatter(config));
-    }
-
-    protected Review nonexistantReview(String filename){
-        return new Review(ImmutableList.of(new ReviewFile(filename)), new ReviewFormatter(config));
-=======
         return new Review(ImmutableList.of(new ReviewFile(Resources.getResource(filename).getFile())), formatter);
     }
 
@@ -53,7 +39,6 @@
 
     protected Review nonexistantReview(String filename){
         return new Review(ImmutableList.of(new ReviewFile(filename)), formatter);
->>>>>>> acf2aa1a
     }
 
     protected File getResourceAsFile(String resourceName) {

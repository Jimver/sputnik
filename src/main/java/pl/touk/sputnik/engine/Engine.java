--- conflicted
+++ resolved
@@ -7,11 +7,7 @@
 import pl.touk.sputnik.engine.visitor.BeforeReviewVisitor;
 import pl.touk.sputnik.review.Review;
 import pl.touk.sputnik.review.ReviewFile;
-<<<<<<< HEAD
-import pl.touk.sputnik.review.ReviewFormatter;
-=======
 import pl.touk.sputnik.review.ReviewFormatterFactory;
->>>>>>> acf2aa1a
 import pl.touk.sputnik.review.ReviewProcessor;
 
 import java.util.List;
@@ -29,11 +25,7 @@
 
     public void run() {
         List<ReviewFile> reviewFiles = facade.listFiles();
-<<<<<<< HEAD
-        Review review = new Review(reviewFiles, new ReviewFormatter(config));
-=======
         Review review = new Review(reviewFiles, ReviewFormatterFactory.get(config));
->>>>>>> acf2aa1a
 
         for (BeforeReviewVisitor beforeReviewVisitor : new VisitorBuilder().buildBeforeReviewVisitors(config)) {
             beforeReviewVisitor.beforeReview(review);

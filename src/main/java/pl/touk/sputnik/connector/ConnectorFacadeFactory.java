--- conflicted
+++ resolved
@@ -21,13 +21,9 @@
             case STASH:
                 return stashFacadeBuilder.build(configuration);
             case GERRIT:
-<<<<<<< HEAD
-                return gerritFacadeBuilder.build();
+                return gerritFacadeBuilder.build(configuration);
             case GITHUB:
-                return githubFacadeBuilder.build();
-=======
-                return gerritFacadeBuilder.build(configuration);
->>>>>>> 1bd60fd2
+                return githubFacadeBuilder.build(configuration);
             default:
                 throw new GeneralOptionNotSupportedException("Connector " + type.getName() + " is not supported");
         }
